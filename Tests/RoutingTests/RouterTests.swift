--- conflicted
+++ resolved
@@ -153,14 +153,11 @@
 
     static let allTests = [
         ("testRouter", testRouter),
-<<<<<<< HEAD
         ("testAnyRouting", testAnyRouting),
-=======
         ("testCaseInsensitiveRouting", testCaseInsensitiveRouting),
         ("testCaseSensitiveRouting", testCaseSensitiveRouting),
         ("testAnyRouting", testAnyRouting),
         ("testRouterSuffixes", testRouterSuffixes),
->>>>>>> a81f4565
     ]
 }
 
