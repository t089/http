import Engine
import Base

extension WebSocket {
    public static func background(to uri: String, using client: Client.Type = HTTPClient<TCPClientStream>.self, protocols: [String]? = nil, onConnect: (WebSocket) throws -> Void) throws {
        let uri = try URI(uri)
        try background(to: uri, using: client, protocols: protocols, onConnect: onConnect)
    }

    public static func background(to uri: URI, using client: Client.Type = HTTPClient<TCPClientStream>.self, protocols: [String]? = nil, onConnect: (WebSocket) throws -> Void) throws {
        _ = try Base.background {
            // TODO: Need to notify failure -- Result<WebSocket>?
            _ = try? connect(to: uri, using: client, protocols: protocols, onConnect: onConnect)
        }
    }

    public static func connect(to uri: String, using client: Client.Type = HTTPClient<TCPClientStream>.self, protocols: [String]? = nil, onConnect: (WebSocket) throws -> Void) throws {
        let uri = try URI(uri)
        try connect(to: uri, using: client, protocols: protocols, onConnect: onConnect)
    }

    public static func connect(to uri: URI, using client: Client.Type = HTTPClient<TCPClientStream>.self, protocols: [String]? = nil, onConnect: (WebSocket) throws -> Void) throws {
        guard !uri.host.isEmpty else { throw WebSocket.FormatError.invalidURI }

        let requestKey = WebSocket.makeRequestKey()

<<<<<<< HEAD
        var headers = [HeaderKey: String]()
=======
        var headers = HTTPHeaders()
>>>>>>> cfe6db9b
        headers.secWebSocketKey = requestKey
        headers.connection = "Upgrade"
        headers.upgrade = "websocket"
        headers.secWebSocketVersion = "13"

        /*
            If protocols are empty they should not be added,
            it was kicking back errors on nginx proxies in tests
        */
        if let protocols = protocols where !protocols.isEmpty {
            headers.secWebProtocol = protocols
        }

        let client = try client.make(scheme: uri.scheme, host: uri.host, port: uri.port)
        // manually requesting to preserve queries that might be in URI easily
        let request = HTTPRequest(method: .get, uri: uri, version: HTTPVersion(major: 1, minor: 1), headers: headers, body: .data([]))
        let response = try client.respond(to: request)

        // Don't need to check version in server response
        guard response.headers.connection == "Upgrade" else { throw FormatError.missingConnectionHeader }
        guard response.headers.upgrade == "websocket" else { throw FormatError.missingUpgradeHeader }
        guard case .switchingProtocols = response.status else { throw FormatError.invalidOrUnsupportedStatus }
        guard let accept = response.headers.secWebSocketAccept else { throw FormatError.missingSecAcceptHeader }
        let expected = WebSocket.exchange(requestKey: requestKey)
        guard accept == expected else { throw FormatError.invalidSecAcceptHeader }

        let ws = WebSocket(client.stream, mode: .client)
        try onConnect(ws)
        try ws.listen()
    }
}


extension WebSocket {
    /*
        The request MUST include a header field with the name
        |Sec-WebSocket-Key|.  The value of this header field MUST be a
        nonce consisting of a randomly selected 16-byte value that has
        been base64-encoded (see Section 4 of [RFC4648]).  The nonce
        MUST be selected randomly for each connection.
    */
    static func makeRequestKey() -> String {
        return makeRequestKeyBytes().base64String
    }

    private static func makeRequestKeyBytes() -> Bytes {
        return (1...16).map { _ in UInt8.random() }
    }
}<|MERGE_RESOLUTION|>--- conflicted
+++ resolved
@@ -24,11 +24,7 @@
 
         let requestKey = WebSocket.makeRequestKey()
 
-<<<<<<< HEAD
         var headers = [HeaderKey: String]()
-=======
-        var headers = HTTPHeaders()
->>>>>>> cfe6db9b
         headers.secWebSocketKey = requestKey
         headers.connection = "Upgrade"
         headers.upgrade = "websocket"
@@ -44,7 +40,7 @@
 
         let client = try client.make(scheme: uri.scheme, host: uri.host, port: uri.port)
         // manually requesting to preserve queries that might be in URI easily
-        let request = HTTPRequest(method: .get, uri: uri, version: HTTPVersion(major: 1, minor: 1), headers: headers, body: .data([]))
+        let request = HTTPRequest(method: .get, uri: uri, version: Version(major: 1, minor: 1), headers: headers, body: .data([]))
         let response = try client.respond(to: request)
 
         // Don't need to check version in server response
