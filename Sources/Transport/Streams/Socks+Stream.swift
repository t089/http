--- conflicted
+++ resolved
@@ -132,17 +132,6 @@
             return secure
         }
     }
-<<<<<<< HEAD
-=======
-
-    public func startWatching(on queue:DispatchQueue, handler:@escaping ()->()) throws {
-        try stream.startWatching(on: queue, handler: handler)
-    }
-    
-    public func stopWatching() throws {
-        try stream.stopWatching()
-    }
->>>>>>> b6a2e4eb
 }
 
 extension TLS.Socket: Stream {
@@ -159,21 +148,7 @@
     }
 
     public var peerAddress: String {
-<<<<<<< HEAD
         return currentSocket?.peerAddress ?? socket.peerAddress
-=======
-        return currSocket?.peerAddress ?? socket.peerAddress
-    }
-
-    public func startWatching(on queue: DispatchQueue, handler: @escaping () -> ()) throws {
-        let actualSocket = currSocket ?? socket
-        try actualSocket.startWatching(on: queue, handler: handler)
-    }
-    
-    public func stopWatching() throws {
-        let actualSocket = currSocket ?? socket
-        try actualSocket.stopWatching()
->>>>>>> b6a2e4eb
     }
 }
 
