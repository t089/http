import Core
import Foundation

extension Sequence where Iterator.Element == Byte {
    internal func percentDecodedString() throws -> String {
        guard let decoded = makeString().removingPercentEncoding else {
            throw URIParser.Error.invalidPercentEncoding
        }
<<<<<<< HEAD
        return decoded.makeString()
=======
        return decoded
>>>>>>> 3c8c83c7
    }
}<|MERGE_RESOLUTION|>--- conflicted
+++ resolved
@@ -6,10 +6,7 @@
         guard let decoded = makeString().removingPercentEncoding else {
             throw URIParser.Error.invalidPercentEncoding
         }
-<<<<<<< HEAD
-        return decoded.makeString()
-=======
+
         return decoded
->>>>>>> 3c8c83c7
     }
 }