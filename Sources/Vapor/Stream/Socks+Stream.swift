import SocksCore

extension TCPInternetSocket: Stream {
    public func setTimeout(_ timeout: Double) throws {
        sendingTimeout = timeval(seconds: timeout)
    }

    public func send(_ bytes: Bytes) throws {
        try send(data: bytes)
    }

    public func flush() throws {
        // flushing is unnecessary, send immediately sends
    }

    public func receive(max: Int) throws -> Bytes {
        return try recv(maxBytes: max)
    }
}

public class TCPProgramStream: ProgramStream {
    public let host: String
    public let port: Int
    public let securityLayer: SecurityLayer
    public let stream: TCPInternetSocket

    public required init(host: String, port: Int, securityLayer: SecurityLayer) throws {
        self.host = host
        self.port = port
        self.securityLayer = securityLayer

        let address = InternetAddress(hostname: host, port: Port(port))
        stream = try TCPInternetSocket(address: address)
    }
}

public final class TCPClientStream: TCPProgramStream, ClientStream  {
    public func connect() throws -> Stream {
        if securityLayer == .tls {
            #if !os(Linux)
                Log.warning("Using Foundation stream for now. This is not supported on linux ... visit https://github.com/qutheory/vapor-ssl for install instructions")
                let foundation = try FoundationStream(host: host, port: port, securityLayer: securityLayer)
                return try foundation.connect()
            #else
                Log.warning("TCP CLIENT DOES NOT SUPPORT SSL CONNECTIONS ... visit https://github.com/qutheory/vapor-ssl for install")
                throw ProgramStreamError.unsupportedSecurityLayer
            #endif

        }
        try stream.connect()
        return stream
    }
}

<<<<<<< HEAD
extension SynchronousTCPServer: StreamServer {
    public static func make(host: String, port: Int) throws -> Self {
        let port = UInt16(port)
        let address = InternetAddress(hostname: host, port: port)
=======
public final class TCPServerStream: TCPProgramStream, ServerStream {
    public required init(host: String, port: Int, securityLayer: SecurityLayer) throws {
        try super.init(host: host, port: port, securityLayer: securityLayer)
>>>>>>> ccc2310b

        try stream.bind()
        try stream.listen(queueLimit: 4096)
    }

    public func accept() throws -> Stream {
        return try stream.accept()
    }
}<|MERGE_RESOLUTION|>--- conflicted
+++ resolved
@@ -52,16 +52,9 @@
     }
 }
 
-<<<<<<< HEAD
-extension SynchronousTCPServer: StreamServer {
-    public static func make(host: String, port: Int) throws -> Self {
-        let port = UInt16(port)
-        let address = InternetAddress(hostname: host, port: port)
-=======
 public final class TCPServerStream: TCPProgramStream, ServerStream {
     public required init(host: String, port: Int, securityLayer: SecurityLayer) throws {
         try super.init(host: host, port: port, securityLayer: securityLayer)
->>>>>>> ccc2310b
 
         try stream.bind()
         try stream.listen(queueLimit: 4096)
