--- conflicted
+++ resolved
@@ -8,21 +8,25 @@
     public var uri: URI
     public let version: Version
 
-    public convenience init(method: Method, uri: String, version: Version = Version(major: 1, minor: 1), headers: [HeaderKey: String] = [:], body: Body = .data([])) throws {
+    public convenience init(
+        method: Method,
+        uri: String,
+        version: Version = Version(major: 1, minor: 1),
+        headers: [HeaderKey: String] = [:],
+        body: Body = .data([])
+    ) throws {
         let uri = try URI(uri)
         try self.init(method: method, uri: uri, version: version, headers: headers, body: body)
     }
 
-    public init(method: Method,
-                uri: URI,
-                version: Version = Version(major: 1, minor: 1),
-                headers: [HeaderKey: String] = [:],
-                body: Body = .data([]),
-<<<<<<< HEAD
-                peerAddress: String? = nil) throws {
-=======
-                peerAddress: PeerAddress? = nil) {
->>>>>>> 0ed03f77
+    public init(
+        method: Method,
+        uri: URI,
+        version: Version = Version(major: 1, minor: 1),
+        headers: [HeaderKey: String] = [:],
+        body: Body = .data([]),
+        peerAddress: PeerAddress? = nil
+    ) throws {
         var headers = headers
         headers.appendHost(for: uri)
 
